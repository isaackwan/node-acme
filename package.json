{
  "name": "node-acme",
  "version": "0.0.1",
  "description": "Client for ACME protocol",
  "main": "lib/index.js",
  "scripts": {
    "test": "gulp test"
  },
  "repository": {
    "type": "git",
    "url": "git+https://github.com/hildjj/node-acme.git"
  },
  "keywords": [
    "acme",
    "cert",
    "certificate",
    "pkix",
    "https",
    "ssl",
    "tls"
  ],
  "author": "Joe Hildebrand <joe-github@cursive.net>",
  "license": "MPL-2.0",
  "bugs": {
    "url": "https://github.com/hildjj/node-acme/issues"
  },
  "homepage": "https://github.com/hildjj/node-acme#readme",
  "dependencies": {
    "bluebird": "^3.0",
<<<<<<< HEAD
    "native-dns": "^0.7.0",
=======
    "express": "^4.13",
>>>>>>> 3ee19d15
    "node-jose": "^0.6",
    "npmlog": "^2.0",
    "request-debug": "^0.2",
    "request-promise": "https://github.com/hildjj/request-promise.git#cls-depend",
    "yargs": "^3.29"
  },
  "devDependencies": {
    "body-parser": "^1.14",
    "chai": "^3.4",
    "del": "^2.0",
    "gulp": "^3.9",
    "gulp-coveralls": "^0.1",
    "gulp-documentation": "^2.1",
    "gulp-eslint": "^1.0",
    "gulp-istanbul": "^0.10",
    "gulp-live-server": "0.0",
    "gulp-mocha": "^2.1",
    "gulp-util": "^3.0",
    "open": "^0.0",
    "temp": "^0.8.3"
  }
}<|MERGE_RESOLUTION|>--- conflicted
+++ resolved
@@ -27,11 +27,8 @@
   "homepage": "https://github.com/hildjj/node-acme#readme",
   "dependencies": {
     "bluebird": "^3.0",
-<<<<<<< HEAD
+    "express": "^4.13",
     "native-dns": "^0.7.0",
-=======
-    "express": "^4.13",
->>>>>>> 3ee19d15
     "node-jose": "^0.6",
     "npmlog": "^2.0",
     "request-debug": "^0.2",
@@ -51,6 +48,6 @@
     "gulp-mocha": "^2.1",
     "gulp-util": "^3.0",
     "open": "^0.0",
-    "temp": "^0.8.3"
+    "temp": "^0.8"
   }
 }